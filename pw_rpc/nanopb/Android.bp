--- conflicted
+++ resolved
@@ -36,34 +36,6 @@
 
 // This rule must be instantiated, i.e.
 //
-<<<<<<< HEAD
-// cc_library_static {
-//     name: "pw_rpc_nanopb_<instance_name>",
-//     defaults: [
-//         "pw_rpc_cflags_<instance_name>",
-//         "pw_rpc_nanopb_defaults",
-//     ],
-//     static_libs: [
-//         "pw_rpc_raw_<instance_name>",
-//         "pw_rpc_<instance_name>",
-//     ],
-//     export_static_lib_headers: [
-//         "pw_rpc_raw_<instance_name>",
-//         "pw_rpc_<instance_name>",
-//     ],
-// }
-//
-// where pw_rpc_cflags_<instance_name> defines your flags, i.e.
-//
-// cc_defaults {
-//     name: "pw_rpc_cflags_<instance_name>",
-//     cflags: [
-//         "-DPW_RPC_USE_GLOBAL_MUTEX=0",
-//         "-DPW_RPC_CLIENT_STREAM_END_CALLBACK",
-//         "-DPW_RPC_DYNAMIC_ALLOCATION",
-//     ],
-// }
-=======
 //   cc_library_static {
 //       name: "pw_rpc_nanopb_<instance_name>",
 //       defaults: [
@@ -90,7 +62,6 @@
 //           "-DPW_RPC_DYNAMIC_ALLOCATION",
 //       ],
 //   }
->>>>>>> 26807510
 //
 // see pw_rpc_defaults, pw_rpc_raw_defaults
 cc_defaults {
