// Copyright 2022 The Pigweed Authors
//
// Licensed under the Apache License, Version 2.0 (the "License"); you may not
// use this file except in compliance with the License. You may obtain a copy of
// the License at
//
//     https://www.apache.org/licenses/LICENSE-2.0
//
// Unless required by applicable law or agreed to in writing, software
// distributed under the License is distributed on an "AS IS" BASIS, WITHOUT
// WARRANTIES OR CONDITIONS OF ANY KIND, either express or implied. See the
// License for the specific language governing permissions and limitations under
// the License.

package {
<<<<<<< HEAD
    // See: http://go/android-license-faq
    // A large-scale-change added 'default_applicable_licenses' to import
    // all of the 'license_kinds' from "external_pigweed_license"
    // to get the below license kinds:
    //   SPDX-license-identifier-Apache-2.0
=======
>>>>>>> 80b8e64d
    default_applicable_licenses: ["external_pigweed_license"],
}

java_library {
    name: "pw_rpc_java_client",
    srcs: ["java/main/dev/pigweed/pw_rpc/*.java"],
    visibility: ["//visibility:public"],
    static_libs: [
        "pw_log_android_java",
        "pw_rpc_packet_proto_java_lite",
    ],
    libs: [
        "auto_value_annotations",
        "guava",
        "jsr305",
        "libprotobuf-java-lite",
    ],
    plugins: ["auto_value_plugin"],
    sdk_version: "current",
}

java_library_static {
    name: "pw_rpc_packet_proto_java_lite",
    host_supported: true,
    proto: {
        type: "lite",
    },
    srcs: ["internal/packet.proto"],
    sdk_version: "current",
}

java_library_static {
    name: "pw_rpc_echo_proto_java_lite",
    visibility: ["//visibility:public"],
    host_supported: true,
    proto: {
        type: "lite",
    },
    srcs: ["echo.proto"],
    sdk_version: "current",
}

cc_library_static {
    name: "pw_rpc",
    cpp_std: "c++2a",
    vendor_available: true,
    export_include_dirs: [
        "public",
    ],
    header_libs: [
        "fuschia_sdk_lib_fit",
        "fuschia_sdk_lib_stdcompat",
        "pw_assert_headers",
        "pw_assert_log_headers",
        "pw_function_headers",
        "pw_log_headers",
        "pw_log_null_headers",
        "pw_polyfill_headers",
        "pw_preprocessor_headers",
        "pw_result_headers",
        "pw_span_headers",
        "pw_sync_baremetal_headers",
        "pw_sync_headers",
    ],
    export_header_lib_headers: [
        "fuschia_sdk_lib_fit",
        "fuschia_sdk_lib_stdcompat",
        "pw_assert_headers",
        "pw_assert_log_headers",
        "pw_function_headers",
        "pw_log_headers",
        "pw_log_null_headers",
        "pw_polyfill_headers",
        "pw_preprocessor_headers",
        "pw_result_headers",
        "pw_span_headers",
        "pw_sync_baremetal_headers",
        "pw_sync_headers",
    ],
    static_libs: [
        "pw_bytes",
        "pw_containers",
        "pw_protobuf",
        "pw_status",
        "pw_stream",
        "pw_string",
        "pw_varint",
    ],
    export_static_lib_headers: [
        "pw_bytes",
        "pw_containers",
        "pw_protobuf",
        "pw_status",
        "pw_stream",
        "pw_string",
        "pw_varint",
    ],
    srcs: [
        "call.cc",
        "channel.cc",
        "channel_list.cc",
        "client.cc",
        "client_call.cc",
        "endpoint.cc",
        "packet.cc",
        "packet_meta.cc",
        "server.cc",
        "server_call.cc",
        "service.cc",
    ],
    cflags: ["-DPW_RPC_USE_GLOBAL_MUTEX=0"],
    host_supported: true,
}<|MERGE_RESOLUTION|>--- conflicted
+++ resolved
@@ -13,14 +13,6 @@
 // the License.
 
 package {
-<<<<<<< HEAD
-    // See: http://go/android-license-faq
-    // A large-scale-change added 'default_applicable_licenses' to import
-    // all of the 'license_kinds' from "external_pigweed_license"
-    // to get the below license kinds:
-    //   SPDX-license-identifier-Apache-2.0
-=======
->>>>>>> 80b8e64d
     default_applicable_licenses: ["external_pigweed_license"],
 }
 
@@ -61,76 +53,4 @@
     },
     srcs: ["echo.proto"],
     sdk_version: "current",
-}
-
-cc_library_static {
-    name: "pw_rpc",
-    cpp_std: "c++2a",
-    vendor_available: true,
-    export_include_dirs: [
-        "public",
-    ],
-    header_libs: [
-        "fuschia_sdk_lib_fit",
-        "fuschia_sdk_lib_stdcompat",
-        "pw_assert_headers",
-        "pw_assert_log_headers",
-        "pw_function_headers",
-        "pw_log_headers",
-        "pw_log_null_headers",
-        "pw_polyfill_headers",
-        "pw_preprocessor_headers",
-        "pw_result_headers",
-        "pw_span_headers",
-        "pw_sync_baremetal_headers",
-        "pw_sync_headers",
-    ],
-    export_header_lib_headers: [
-        "fuschia_sdk_lib_fit",
-        "fuschia_sdk_lib_stdcompat",
-        "pw_assert_headers",
-        "pw_assert_log_headers",
-        "pw_function_headers",
-        "pw_log_headers",
-        "pw_log_null_headers",
-        "pw_polyfill_headers",
-        "pw_preprocessor_headers",
-        "pw_result_headers",
-        "pw_span_headers",
-        "pw_sync_baremetal_headers",
-        "pw_sync_headers",
-    ],
-    static_libs: [
-        "pw_bytes",
-        "pw_containers",
-        "pw_protobuf",
-        "pw_status",
-        "pw_stream",
-        "pw_string",
-        "pw_varint",
-    ],
-    export_static_lib_headers: [
-        "pw_bytes",
-        "pw_containers",
-        "pw_protobuf",
-        "pw_status",
-        "pw_stream",
-        "pw_string",
-        "pw_varint",
-    ],
-    srcs: [
-        "call.cc",
-        "channel.cc",
-        "channel_list.cc",
-        "client.cc",
-        "client_call.cc",
-        "endpoint.cc",
-        "packet.cc",
-        "packet_meta.cc",
-        "server.cc",
-        "server_call.cc",
-        "service.cc",
-    ],
-    cflags: ["-DPW_RPC_USE_GLOBAL_MUTEX=0"],
-    host_supported: true,
 }