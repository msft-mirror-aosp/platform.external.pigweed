// Copyright 2020 The Pigweed Authors
//
// Licensed under the Apache License, Version 2.0 (the "License"); you may not
// use this file except in compliance with the License. You may obtain a copy of
// the License at
//
//     https://www.apache.org/licenses/LICENSE-2.0
//
// Unless required by applicable law or agreed to in writing, software
// distributed under the License is distributed on an "AS IS" BASIS, WITHOUT
// WARRANTIES OR CONDITIONS OF ANY KIND, either express or implied. See the
// License for the specific language governing permissions and limitations under
// the License.

#include "gtest/gtest.h"
#include "pw_log_null/log_null.h"

#define PW_LOG_MODULE_NAME "this test!"

extern "C" bool CTest();

namespace {

TEST(LogNull, NoArguments) {
  PW_HANDLE_LOG(1, 2, "3");
  PW_HANDLE_LOG(1, 2, "whoa");
}

TEST(LogNull, WithArguments) {
  PW_HANDLE_LOG(1, 2, "%s", "hello");
<<<<<<< HEAD
  PW_HANDLE_LOG(1, 2, "%d + %s == %p", 1, "two", nullptr);
=======
  PW_HANDLE_LOG(1, 2, "%d + %s == %p", 1, "two", static_cast<void*>(nullptr));
>>>>>>> abeb23dc
}

TEST(LogNull, ExpressionsAreEvaluated) {
  static int global;

  global = 0;
  bool local = true;

  PW_HANDLE_LOG(
      1, 2, "You are number%s %d!", (local = false) ? "" : " not", []() {
        global = 1;
        return global;
      }());

  EXPECT_EQ(1, global);
  EXPECT_FALSE(local);
}

}  // namespace<|MERGE_RESOLUTION|>--- conflicted
+++ resolved
@@ -28,11 +28,7 @@
 
 TEST(LogNull, WithArguments) {
   PW_HANDLE_LOG(1, 2, "%s", "hello");
-<<<<<<< HEAD
-  PW_HANDLE_LOG(1, 2, "%d + %s == %p", 1, "two", nullptr);
-=======
   PW_HANDLE_LOG(1, 2, "%d + %s == %p", 1, "two", static_cast<void*>(nullptr));
->>>>>>> abeb23dc
 }
 
 TEST(LogNull, ExpressionsAreEvaluated) {
