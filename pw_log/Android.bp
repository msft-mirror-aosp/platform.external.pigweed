--- conflicted
+++ resolved
@@ -13,25 +13,11 @@
 // the License.
 
 package {
-<<<<<<< HEAD
-    // See: http://go/android-license-faq
-    // A large-scale-change added 'default_applicable_licenses' to import
-    // all of the 'license_kinds' from "external_pigweed_license"
-    // to get the below license kinds:
-    //   SPDX-license-identifier-Apache-2.0
-    default_applicable_licenses: ["external_pigweed_license"],
-}
-
-cc_library {
-    name: "libpw_log",
-    vendor_available: true,
-=======
     default_applicable_licenses: ["external_pigweed_license"],
 }
 
 cc_library_headers {
     name: "pw_log_headers",
->>>>>>> 80b8e64d
     cpp_std: "c++2a",
     vendor_available: true,
     export_include_dirs: ["public"],
