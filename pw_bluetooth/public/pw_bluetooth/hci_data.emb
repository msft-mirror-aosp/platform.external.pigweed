# Copyright 2024 The Pigweed Authors
#
# Licensed under the Apache License, Version 2.0 (the "License"); you may not
# use this file except in compliance with the License. You may obtain a copy of
# the License at
#
#     https://www.apache.org/licenses/LICENSE-2.0
#
# Unless required by applicable law or agreed to in writing, software
# distributed under the License is distributed on an "AS IS" BASIS, WITHOUT
# WARRANTIES OR CONDITIONS OF ANY KIND, either express or implied. See the
# License for the specific language governing permissions and limitations under
# the License.

# This file contains Emboss definitions for Host Controller Interface packets
# and types found in the Bluetooth Core Specification. The Emboss compiler is
# used to generate a C++ header from this file.

[$default byte_order: "LittleEndian"]
[(cpp) namespace: "pw::bluetooth::emboss"]
# =========================== HCI Data Definitions ===========================


enum AclDataPacketBoundaryFlag:
  -- Options for the Packet_Boundary_Flag field in an ACL Data frame header.

  [maximum_bits: 2]

  FIRST_NON_FLUSHABLE = 0b00
    -- First non-automatically-flushable packet of a higher layer message (start
    -- of a nonautomatically-flushable L2CAP PDU) from Host to Controller.

  CONTINUING_FRAGMENT = 0b01
    -- Continuing fragment of a higher layer message.

  FIRST_FLUSHABLE     = 0b10
    -- First automatically flushable packet of a higher layer message (start of
    -- an automatically-flushable L2CAP PDU).


enum AclDataPacketBroadcastFlag:
  -- Options for the Broadcast_Flag field in an ACL Data frame header.
  [maximum_bits: 2]
  POINT_TO_POINT = 0b00
    -- ACL-U or LE-U

  BROADCAST      = 0b01
    -- BR/EDR broadcast (APB-U)


struct AclDataFrameHeader:
  -- HCI ACL Data packet frame header
  -- Core Spec v5.4, Vol 4, Part E, Section 5.4.2
  0     [+2]  bits:
    0     [+12]      UInt                        handle
      -- Connection_Handle to be used for transmitting a data packet or segment
      -- over a Controller.
      -- [requires: 0x0000 <= this <= 0x0EFF]

    $next [+2]       AclDataPacketBoundaryFlag   packet_boundary_flag
    $next [+2]       AclDataPacketBroadcastFlag  broadcast_flag

  $next [+2]         UInt                        data_total_length
    -- Length of data measured in octets.


<<<<<<< HEAD
=======
enum TsFlag:
  -- Options for the ts_flag field in an Isochronous Data packet header.
  [maximum_bits: 1]
  TIMESTAMP_NOT_PRESENT = 0b0
    -- The Time_Stamp field is not present in the packet.

  TIMESTAMP_PRESENT     = 0b1
    -- The Time_Stamp field is present in the packet.


>>>>>>> 99ec7aae
enum IsoDataPbFlag:
  -- Options for the pb_flag field in an Isochronous Data packet header.

  [maximum_bits: 2]

  FIRST_FRAGMENT        = 0b00
    -- The ISO_SDU_Fragment field contains the first fragment of a
    -- fragmented SDU.

  INTERMEDIATE_FRAGMENT = 0b01
    -- The ISO_SDU_Fragment field contains an intermediate fragment of an
    -- SDU.

  COMPLETE_SDU          = 0b10
    -- The ISO_SDU_Fragment field contains a complete SDU.

  LAST_FRAGMENT         = 0b11
    -- The ISO_SDU_Fragment field contains the last fragment of an SDU.


enum IsoDataPacketStatus:
  -- Options for the packet_status_flag field in an Isochronous Data packet header.

  [maximum_bits: 2]

  VALID_DATA            = 0b00
    -- Valid data. The complete SDU was received correctly.

  POSSIBLY_INVALID_DATA = 0b01
    -- The contents of the ISO_SDU_Fragment may contain errors or part of
    -- the SDU may be missing. This is reported as "data with possible
    -- errors".

  LOST_DATA             = 0b10
    -- Part(s) of the SDU were not received correctly. This is reported
    -- as "lost data".


struct IsoDataFrameHeader:
  -- HCI Iso Data Packets
  -- Core Spec v5.4, Vol 4, Part E, Section 5.4.5
  -- Bits 15, 30, and 31 are reserved for future use (RFU)
  0  [+4]  bits:
    0  [+12]      UInt           connection_handle
      -- Connection handle to be used for transmitting an ISO SUD or fragment.
      [requires: 0x0000 <= this <= 0x0EFF]

    12 [+2]       IsoDataPbFlag  pb_flag
      -- Describes packet fragmentation

<<<<<<< HEAD
    14    [+1]         enum                 ts_flag:
      TIMESTAMP_NOT_PRESENT = 0
      TIMESTAMP_PRESENT     = 1

    15    [+1]         UInt                 reserved_15
      -- Reserved for future use.
=======
    14 [+1]       TsFlag         ts_flag
      -- Describes whether or not a timestamp is present
>>>>>>> 99ec7aae

    16 [+14]      UInt           data_total_length
      -- Length of the packet, excluding the packet header, in octets.

    30    [+2]         UInt                 reserved_30_31
      -- Reserved for future use.

<<<<<<< HEAD
  if ts_flag == TsFlag.TIMESTAMP_PRESENT:
    $next [+4]         UInt                 time_stamp
      -- A time in microseconds.

  if pb_flag == IsoDataPbFlag.FIRST_FRAGMENT || pb_flag == IsoDataPbFlag.COMPLETE_SDU:
    $next [+4]  bits:

      0     [+16]      UInt                 packet_sequence_number
        -- The sequence number of the SDU.

      16    [+12]      UInt                 iso_sdu_length
        -- The total length of the SDU (and not of any individual fragments),
        -- in octets.

      28    [+2]       UInt                 reserved_28_29
        -- Reserved for future use.

      30    [+2]       IsoDataPacketStatus  packet_status_flag
        -- Packet status, only for frames sent by the controller.
=======
struct IsoDataFramePacket:
  -- HCI Iso Data Packet
  -- Core Spec v5.4, Vol 4, Part E, Section 5.4.5
  -- Bits 28, and 29 are reserved for future use (RFU)
  let hdr_size = IsoDataFrameHeader.$size_in_bytes
  0                   [+hdr_size]           IsoDataFrameHeader         header
  if header.ts_flag == TsFlag.TIMESTAMP_PRESENT:
    hdr_size            [+4]                UInt                       time_stamp
      -- A time in microseconds.

  let ts_size = (header.ts_flag == TsFlag.TIMESTAMP_PRESENT) ? 4 : 0
  let sdu_hdr_offset = hdr_size+ts_size
  if header.pb_flag == IsoDataPbFlag.FIRST_FRAGMENT || header.pb_flag == IsoDataPbFlag.COMPLETE_SDU:
    sdu_hdr_offset      [+4]  bits:
      0                   [+16]             UInt                       packet_sequence_number
        -- The sequence number of the SDU.

      16                  [+12]             UInt                       iso_sdu_length
        -- The total length of the SDU (and not of any individual fragments),
        -- in octets.

      30                  [+2]              IsoDataPacketStatus        packet_status_flag
        -- Packet status, only for frames sent by the controller.

  let sdu_hdr_size = (header.pb_flag == IsoDataPbFlag.FIRST_FRAGMENT || header.pb_flag == IsoDataPbFlag.COMPLETE_SDU) ? 4 : 0
  let sdu_fragment_offset = hdr_size+ts_size+sdu_hdr_size
  let sdu_fragment_size = header.data_total_length-(ts_size+sdu_hdr_size)
  sdu_fragment_offset [+sdu_fragment_size]  UInt:8[sdu_fragment_size]  iso_sdu_fragment
    -- Isochronous data (the SDU or fragment of the SDU)


enum ScoDataPacketStatus:
  -- Options for the packet_status_flag field in an Synchronous Data packet
  -- header.

  [maximum_bits: 2]

  CORRECTLY_RECEIVED_DATA = 0b00
    -- The payload data belongs to received eSCO or SCO packets that the
    -- Baseband marked as “good data”.

  POSSIBLY_INVALID_DATA   = 0b01
    -- At least one eSCO packet has been marked by the Baseband as “data with
    -- possible errors” and all others have been marked as “good data” in the
    -- eSCO interval(s) corresponding to the HCI Synchronous Data packet.

  NO_DATA_RECEIVE         = 0b10
    -- All data from the Baseband received during the (e)SCO interval(s)
    -- corresponding to the HCI Synchronous Data packet have been marked as
    -- "lost data" by the Baseband. The Payload data octets shall be set to 0.

  DATA_PARTIALLY_LOST     = 0b11
    -- Not all, but at least one (e)SCO packet has been marked as “lost data”
    -- by the Baseband in the (e)SCO intervals corresponding to the HCI
    -- Synchronous Data packet. The payload data octets corresponding to the
    -- missing (e)SCO packets shall be set to 0.


struct ScoDataHeader:
  -- HCI Synchronous Data packets
  -- Core Spec v5.4, Vol 4, Part E, Section 5.4.3
  -- Bits 14, and 15 are reserved for future use (RFU)
  0  [+3]  bits:
    0  [+12]      UInt                 connection_handle
      -- Connection handle to be used for transmitting an ISO SUD or fragment.
      [requires: 0x0000 <= this <= 0x0EFF]

    12 [+2]       ScoDataPacketStatus  packet_status_flag
      -- Packet status, only for frames sent by the controller.

    16 [+8]       UInt                 data_total_length
      -- Length of the packet, excluding the packet header, in octets.
>>>>>>> 99ec7aae
<|MERGE_RESOLUTION|>--- conflicted
+++ resolved
@@ -64,8 +64,6 @@
     -- Length of data measured in octets.
 
 
-<<<<<<< HEAD
-=======
 enum TsFlag:
   -- Options for the ts_flag field in an Isochronous Data packet header.
   [maximum_bits: 1]
@@ -76,7 +74,6 @@
     -- The Time_Stamp field is present in the packet.
 
 
->>>>>>> 99ec7aae
 enum IsoDataPbFlag:
   -- Options for the pb_flag field in an Isochronous Data packet header.
 
@@ -116,7 +113,7 @@
 
 
 struct IsoDataFrameHeader:
-  -- HCI Iso Data Packets
+  -- HCI Iso Data Packet Header
   -- Core Spec v5.4, Vol 4, Part E, Section 5.4.5
   -- Bits 15, 30, and 31 are reserved for future use (RFU)
   0  [+4]  bits:
@@ -127,45 +124,13 @@
     12 [+2]       IsoDataPbFlag  pb_flag
       -- Describes packet fragmentation
 
-<<<<<<< HEAD
-    14    [+1]         enum                 ts_flag:
-      TIMESTAMP_NOT_PRESENT = 0
-      TIMESTAMP_PRESENT     = 1
-
-    15    [+1]         UInt                 reserved_15
-      -- Reserved for future use.
-=======
     14 [+1]       TsFlag         ts_flag
       -- Describes whether or not a timestamp is present
->>>>>>> 99ec7aae
 
     16 [+14]      UInt           data_total_length
       -- Length of the packet, excluding the packet header, in octets.
 
-    30    [+2]         UInt                 reserved_30_31
-      -- Reserved for future use.
-
-<<<<<<< HEAD
-  if ts_flag == TsFlag.TIMESTAMP_PRESENT:
-    $next [+4]         UInt                 time_stamp
-      -- A time in microseconds.
-
-  if pb_flag == IsoDataPbFlag.FIRST_FRAGMENT || pb_flag == IsoDataPbFlag.COMPLETE_SDU:
-    $next [+4]  bits:
-
-      0     [+16]      UInt                 packet_sequence_number
-        -- The sequence number of the SDU.
-
-      16    [+12]      UInt                 iso_sdu_length
-        -- The total length of the SDU (and not of any individual fragments),
-        -- in octets.
-
-      28    [+2]       UInt                 reserved_28_29
-        -- Reserved for future use.
-
-      30    [+2]       IsoDataPacketStatus  packet_status_flag
-        -- Packet status, only for frames sent by the controller.
-=======
+
 struct IsoDataFramePacket:
   -- HCI Iso Data Packet
   -- Core Spec v5.4, Vol 4, Part E, Section 5.4.5
@@ -237,5 +202,4 @@
       -- Packet status, only for frames sent by the controller.
 
     16 [+8]       UInt                 data_total_length
-      -- Length of the packet, excluding the packet header, in octets.
->>>>>>> 99ec7aae
+      -- Length of the packet, excluding the packet header, in octets.