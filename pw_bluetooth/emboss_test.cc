// Copyright 2023 The Pigweed Authors
//
// Licensed under the Apache License, Version 2.0 (the "License"); you may not
// use this file except in compliance with the License. You may obtain a copy of
// the License at
//
//     https://www.apache.org/licenses/LICENSE-2.0
//
// Unless required by applicable law or agreed to in writing, software
// distributed under the License is distributed on an "AS IS" BASIS, WITHOUT
// WARRANTIES OR CONDITIONS OF ANY KIND, either express or implied. See the
// License for the specific language governing permissions and limitations under
// the License.

#include <numeric>

#include "lib/stdcompat/utility.h"
#include "pw_unit_test/framework.h"  // IWYU pragma: keep

// clang-format off
// All emboss headers are listed (even if they don't have explicit tests) to
// ensure they are compiled.
#include "pw_bluetooth/att.emb.h"  // IWYU pragma: keep
#include "pw_bluetooth/hci_commands.emb.h"  // IWYU pragma: keep
#include "pw_bluetooth/hci_common.emb.h"
#include "pw_bluetooth/hci_data.emb.h"
#include "pw_bluetooth/hci_events.emb.h"  // IWYU pragma: keep
#include "pw_bluetooth/hci_h4.emb.h"      // IWYU pragma: keep
#include "pw_bluetooth/hci_test.emb.h"
#include "pw_bluetooth/hci_android.emb.h"    // IWYU pragma: keep
#include "pw_bluetooth/l2cap_frames.emb.h"  // IWYU pragma: keep
// clang-format on

namespace pw::bluetooth {
namespace {

// Examples are used in docs.rst.
TEST(EmbossExamples, MakeView) {
  // DOCSTAG: [pw_bluetooth-examples-make_view]
  std::array<uint8_t, 4> buffer = {0x00, 0x01, 0x02, 0x03};
  auto view = emboss::MakeTestCommandPacketView(&buffer);
  EXPECT_TRUE(view.IsComplete());
  EXPECT_EQ(view.payload().Read(), 0x03);
  // DOCSTAG: [pw_bluetooth-examples-make_view]
}

TEST(EmbossTest, MakeView) {
  std::array<uint8_t, 4> buffer = {0x00, 0x01, 0x02, 0x03};
  auto view = emboss::MakeTestCommandPacketView(&buffer);
  EXPECT_TRUE(view.IsComplete());
  EXPECT_EQ(view.payload().Read(), 0x03);
}

static void InitializeIsoPacket(const emboss::IsoDataFramePacketWriter& view,
                                emboss::TsFlag ts_flag,
                                emboss::IsoDataPbFlag pb_flag,
                                size_t sdu_fragment_size) {
  view.header().connection_handle().Write(0x123);
  view.header().ts_flag().Write(ts_flag);
  view.header().pb_flag().Write(pb_flag);

  size_t optional_fields_total_size = 0;
  if (ts_flag == emboss::TsFlag::TIMESTAMP_PRESENT) {
    optional_fields_total_size += 4;
  }

  if ((pb_flag == emboss::IsoDataPbFlag::FIRST_FRAGMENT) ||
      (pb_flag == emboss::IsoDataPbFlag::COMPLETE_SDU)) {
    optional_fields_total_size += 4;
  }

  view.header().data_total_length().Write(sdu_fragment_size +
                                          optional_fields_total_size);
}

// This definition has a mix of full-width values and bitfields and includes
// conditional bitfields. Let's add this to verify that the structure itself
// doesn't get changed incorrectly and that emboss' size calculation matches
// ours.
<<<<<<< HEAD
TEST(EmbossTest, CheckIsoHeaderSize) {
  EXPECT_EQ(emboss::IsoDataFrameHeader::MaxSizeInBytes(), 12);
=======
TEST(EmbossTest, CheckIsoPacketSize) {
  std::array<uint8_t, 2048> buffer;
  const size_t kSduFragmentSize = 100;
  auto view = emboss::MakeIsoDataFramePacketView(&buffer);

  InitializeIsoPacket(view,
                      emboss::TsFlag::TIMESTAMP_NOT_PRESENT,
                      emboss::IsoDataPbFlag::FIRST_FRAGMENT,
                      kSduFragmentSize);
  ASSERT_TRUE(view.IntrinsicSizeInBytes().Ok());
  EXPECT_EQ(static_cast<size_t>(view.IntrinsicSizeInBytes().Read()),
            view.hdr_size().Read() + kSduFragmentSize + 4);

  InitializeIsoPacket(view,
                      emboss::TsFlag::TIMESTAMP_NOT_PRESENT,
                      emboss::IsoDataPbFlag::INTERMEDIATE_FRAGMENT,
                      kSduFragmentSize);
  ASSERT_TRUE(view.IntrinsicSizeInBytes().Ok());
  EXPECT_EQ(static_cast<size_t>(view.IntrinsicSizeInBytes().Read()),
            view.hdr_size().Read() + kSduFragmentSize);

  InitializeIsoPacket(view,
                      emboss::TsFlag::TIMESTAMP_NOT_PRESENT,
                      emboss::IsoDataPbFlag::COMPLETE_SDU,
                      kSduFragmentSize);
  ASSERT_TRUE(view.IntrinsicSizeInBytes().Ok());
  EXPECT_EQ(static_cast<size_t>(view.IntrinsicSizeInBytes().Read()),
            view.hdr_size().Read() + kSduFragmentSize + 4);

  InitializeIsoPacket(view,
                      emboss::TsFlag::TIMESTAMP_NOT_PRESENT,
                      emboss::IsoDataPbFlag::LAST_FRAGMENT,
                      kSduFragmentSize);
  ASSERT_TRUE(view.IntrinsicSizeInBytes().Ok());
  EXPECT_EQ(static_cast<size_t>(view.IntrinsicSizeInBytes().Read()),
            view.hdr_size().Read() + kSduFragmentSize);

  InitializeIsoPacket(view,
                      emboss::TsFlag::TIMESTAMP_PRESENT,
                      emboss::IsoDataPbFlag::FIRST_FRAGMENT,
                      kSduFragmentSize);
  ASSERT_TRUE(view.IntrinsicSizeInBytes().Ok());
  EXPECT_EQ(static_cast<size_t>(view.IntrinsicSizeInBytes().Read()),
            view.hdr_size().Read() + kSduFragmentSize + 8);

  InitializeIsoPacket(view,
                      emboss::TsFlag::TIMESTAMP_PRESENT,
                      emboss::IsoDataPbFlag::INTERMEDIATE_FRAGMENT,
                      kSduFragmentSize);
  ASSERT_TRUE(view.IntrinsicSizeInBytes().Ok());
  EXPECT_EQ(static_cast<size_t>(view.IntrinsicSizeInBytes().Read()),
            view.hdr_size().Read() + kSduFragmentSize + 4);

  InitializeIsoPacket(view,
                      emboss::TsFlag::TIMESTAMP_PRESENT,
                      emboss::IsoDataPbFlag::COMPLETE_SDU,
                      kSduFragmentSize);
  ASSERT_TRUE(view.IntrinsicSizeInBytes().Ok());
  EXPECT_EQ(static_cast<size_t>(view.IntrinsicSizeInBytes().Read()),
            view.hdr_size().Read() + kSduFragmentSize + 8);

  InitializeIsoPacket(view,
                      emboss::TsFlag::TIMESTAMP_PRESENT,
                      emboss::IsoDataPbFlag::LAST_FRAGMENT,
                      kSduFragmentSize);
  ASSERT_TRUE(view.IntrinsicSizeInBytes().Ok());
  EXPECT_EQ(static_cast<size_t>(view.IntrinsicSizeInBytes().Read()),
            view.hdr_size().Read() + kSduFragmentSize + 4);
>>>>>>> 99ec7aae
}

// Test and demonstrate various ways of reading opcodes.
TEST(EmbossTest, ReadOpcodesFromCommandHeader) {
  // First two bytes will be used as opcode.
  std::array<uint8_t, 4> buffer = {0x00, 0x00, 0x02, 0x03};
  auto view = emboss::MakeTestCommandPacketView(&buffer);
  EXPECT_TRUE(view.IsComplete());
  auto header = view.header();

  EXPECT_EQ(header.opcode_enum().Read(), emboss::OpCode::UNSPECIFIED);
  EXPECT_EQ(header.opcode().BackingStorage().ReadUInt(), 0x0000);
  EXPECT_EQ(header.opcode_bits().ogf().Read(), 0x00);
  EXPECT_EQ(header.opcode_bits().ocf().Read(), 0x00);
  // TODO: https://pwbug.dev/338068316 - Delete these opcode type
  // OpCodeBits cases once opcode has type OpCode.
  EXPECT_EQ(header.opcode().ogf().Read(), 0x00);
  EXPECT_EQ(header.opcode().ocf().Read(), 0x00);

  // LINK_KEY_REQUEST_REPLY is OGF 0x01 and OCF 0x0B.
  header.opcode_enum().Write(emboss::OpCode::LINK_KEY_REQUEST_REPLY);
  EXPECT_EQ(header.opcode_enum().Read(),
            emboss::OpCode::LINK_KEY_REQUEST_REPLY);
  EXPECT_EQ(header.opcode().BackingStorage().ReadUInt(), 0x040B);
  EXPECT_EQ(header.opcode_bits().ogf().Read(), 0x01);
  EXPECT_EQ(header.opcode_bits().ocf().Read(), 0x0B);
  // TODO: https://pwbug.dev/338068316 - Delete these opcode type
  // OpCodeBits cases once opcode has type OpCode.
  EXPECT_EQ(header.opcode().ogf().Read(), 0x01);
  EXPECT_EQ(header.opcode().ocf().Read(), 0x0B);
}

// Test and demonstrate various ways of writing opcodes.
TEST(EmbossTest, WriteOpcodesFromCommandHeader) {
  std::array<uint8_t, 4> buffer = {};
  buffer.fill(0xFF);
  auto view = emboss::MakeTestCommandPacketView(&buffer);
  EXPECT_TRUE(view.IsComplete());
  auto header = view.header();

  header.opcode_enum().Write(emboss::OpCode::UNSPECIFIED);
  EXPECT_EQ(header.opcode().BackingStorage().ReadUInt(), 0x0000);

  header.opcode().ocf().Write(0x0B);
  EXPECT_EQ(header.opcode().BackingStorage().ReadUInt(), 0x000B);

  header.opcode().ogf().Write(0x01);
  EXPECT_EQ(header.opcode().BackingStorage().ReadUInt(), 0x040B);
  // LINK_KEY_REQUEST_REPLY is OGF 0x01 and OCF 0x0B.
  EXPECT_EQ(header.opcode_enum().Read(),
            emboss::OpCode::LINK_KEY_REQUEST_REPLY);
}

// Test and demonstrate using to_underlying with OpCodes enums
TEST(EmbossTest, OPCodeEnumsWithToUnderlying) {
  EXPECT_EQ(0x0000, cpp23::to_underlying(emboss::OpCode::UNSPECIFIED));
}

TEST(EmbossTest, ReadAndWriteOpcodesInCommandResponseHeader) {
  // First two bytes will be used as opcode.
  std::array<uint8_t,
             emboss::ReadBufferSizeCommandCompleteEventView::SizeInBytes()>
      buffer;
  std::iota(buffer.begin(), buffer.end(), 100);
  auto view = emboss::MakeReadBufferSizeCommandCompleteEventView(&buffer);
  EXPECT_TRUE(view.IsComplete());
  auto header = view.command_complete();

  header.command_opcode().BackingStorage().WriteUInt(0x0000);
  EXPECT_EQ(header.command_opcode_enum().Read(), emboss::OpCode::UNSPECIFIED);
  EXPECT_EQ(header.command_opcode().BackingStorage().ReadUInt(), 0x0000);
  EXPECT_EQ(header.command_opcode_bits().ogf().Read(), 0x00);
  EXPECT_EQ(header.command_opcode_bits().ocf().Read(), 0x00);
  // TODO: https://pwbug.dev/338068316 - Delete these command_opcode type
  // OpCodeBits cases once command_opcode has type OpCode.
  EXPECT_EQ(header.command_opcode().ogf().Read(), 0x00);
  EXPECT_EQ(header.command_opcode().ocf().Read(), 0x00);

  // LINK_KEY_REQUEST_REPLY is OGF 0x01 and OCF 0x0B.
  header.command_opcode_enum().Write(emboss::OpCode::LINK_KEY_REQUEST_REPLY);
  EXPECT_EQ(header.command_opcode_enum().Read(),
            emboss::OpCode::LINK_KEY_REQUEST_REPLY);
  EXPECT_EQ(header.command_opcode().BackingStorage().ReadUInt(), 0x040B);
  EXPECT_EQ(header.command_opcode_bits().ogf().Read(), 0x01);
  EXPECT_EQ(header.command_opcode_bits().ocf().Read(), 0x0B);
  // TODO: https://pwbug.dev/338068316 - Delete these command_opcode type
  // OpCodeBits cases once command_opcode has type OpCode.
  EXPECT_EQ(header.command_opcode().ogf().Read(), 0x01);
  EXPECT_EQ(header.command_opcode().ocf().Read(), 0x0B);
}

TEST(EmbossTest, ReadAndWriteEventCodesInEventHeader) {
  std::array<uint8_t, emboss::EventHeaderWriter::SizeInBytes()> buffer;
  std::iota(buffer.begin(), buffer.end(), 100);
  auto header = emboss::MakeEventHeaderView(&buffer);
  EXPECT_TRUE(header.IsComplete());

  header.event_code_uint().Write(
      cpp23::to_underlying(emboss::EventCode::NUMBER_OF_COMPLETED_PACKETS));
  EXPECT_EQ(header.event_code_enum().Read(),
            emboss::EventCode::NUMBER_OF_COMPLETED_PACKETS);
  EXPECT_EQ(
      header.event_code_uint().Read(),
      cpp23::to_underlying(emboss::EventCode::NUMBER_OF_COMPLETED_PACKETS));

  // TODO: https://pwbug.dev/338068316 - Delete these event_code type
  // UInt cases once event_code has type EventCode.
  EXPECT_EQ(
      header.event_code().Read(),
      cpp23::to_underlying(emboss::EventCode::NUMBER_OF_COMPLETED_PACKETS));

  header.event_code().Write(
      cpp23::to_underlying(emboss::EventCode::CONNECTION_REQUEST));
  EXPECT_EQ(header.event_code_uint().Read(),
            cpp23::to_underlying(emboss::EventCode::CONNECTION_REQUEST));
}

<<<<<<< HEAD
=======
TEST(EmbossTest, ReadCommandPayloadLength) {
  std::array<uint8_t, 8> hci_buffer = {
      0x4c, 0xfc, 0x05, 0x73, 0x86, 0x30, 0x00, 0x00};
  emboss::CommandHeaderView command = emboss::MakeCommandHeaderView(
      hci_buffer.data(), emboss::CommandHeaderView::SizeInBytes());
  EXPECT_TRUE(command.IsComplete());
  EXPECT_EQ(command.parameter_total_size().Read(), 5);
}

TEST(EmbossTest, ReadEventPayloadLength) {
  std::array<uint8_t, 8> hci_buffer = {0x0e, 0x04, 0x01, 0x2e, 0xfc, 0x00};
  emboss::EventHeaderView event = emboss::MakeEventHeaderView(
      hci_buffer.data(), emboss::EventHeaderView::SizeInBytes());
  EXPECT_TRUE(event.IsComplete());
  EXPECT_EQ(event.parameter_total_size().Read(), 4);
}

TEST(EmbossTest, ReadAclPayloadLength) {
  std::array<uint8_t, 16> hci_buffer = {0x0c,
                                        0x00,
                                        0x0c,
                                        0x00,
                                        0x08,
                                        0x00,
                                        0x01,
                                        0x00,
                                        0x06,
                                        0x06,
                                        0x04,
                                        0x00,
                                        0x5b,
                                        0x00,
                                        0x41,
                                        0x00};
  emboss::AclDataFrameHeaderView acl = emboss::MakeAclDataFrameHeaderView(
      hci_buffer.data(), emboss::AclDataFrameHeaderView::SizeInBytes());
  EXPECT_TRUE(acl.IsComplete());
  EXPECT_EQ(acl.data_total_length().Read(), 12);
}

TEST(EmbossTest, ReadScoPayloadLength) {
  std::array<uint8_t, 9> hci_buffer = {
      0x02, 0x00, 0x06, 0xFF, 0xD3, 0x4A, 0x1B, 0x2C, 0x3D};
  emboss::ScoDataHeaderView sco = emboss::ScoDataHeaderView(
      hci_buffer.data(), emboss::ScoDataHeaderView::SizeInBytes());
  EXPECT_TRUE(sco.IsComplete());
  EXPECT_EQ(sco.data_total_length().Read(), 6);
}

TEST(EmbossTest, WriteSniffMode) {
  std::array<uint8_t, emboss::SniffModeCommandWriter::SizeInBytes()> buffer{};
  emboss::SniffModeCommandWriter writer =
      emboss::MakeSniffModeCommandView(&buffer);
  writer.header().opcode_enum().Write(emboss::OpCode::SNIFF_MODE);
  writer.header().parameter_total_size().Write(
      emboss::SniffModeCommandWriter::SizeInBytes() -
      emboss::CommandHeaderWriter::SizeInBytes());
  writer.connection_handle().Write(0x0004);
  writer.sniff_max_interval().Write(0x0330);
  writer.sniff_min_interval().Write(0x0190);
  writer.sniff_attempt().Write(0x0004);
  writer.sniff_timeout().Write(0x0001);
  std::array<uint8_t, emboss::SniffModeCommandView::SizeInBytes()> expected{
      // Opcode (LSB, MSB)
      0x03,
      0x08,
      // Parameter Total Size
      0x0A,
      // Connection Handle (LSB, MSB)
      0x04,
      0x00,
      // Sniff Max Interval (LSB, MSB)
      0x30,
      0x03,
      // Sniff Min Interval (LSB, MSB)
      0x90,
      0x01,
      // Sniff Attempt (LSB, MSB)
      0x04,
      0x00,
      // Sniff Timeout (LSB, MSB)
      0x01,
      0x00};
  EXPECT_EQ(buffer, expected);
}

TEST(EmbossTest, ReadSniffMode) {
  std::array<uint8_t, emboss::SniffModeCommandView::SizeInBytes()> buffer{
      // Opcode (LSB, MSB)
      0x03,
      0x08,
      // Parameter Total Size
      0x0A,
      // Connection Handle (LSB, MSB)
      0x04,
      0x00,
      // Sniff Max Interval (LSB, MSB)
      0x30,
      0x03,
      // Sniff Min Interval (LSB, MSB)
      0x90,
      0x01,
      // Sniff Attempt (LSB, MSB)
      0x04,
      0x00,
      // Sniff Timeout (LSB, MSB)
      0x01,
      0x00};
  emboss::SniffModeCommandView view = emboss::MakeSniffModeCommandView(&buffer);
  EXPECT_EQ(view.header().opcode_enum().Read(), emboss::OpCode::SNIFF_MODE);
  EXPECT_TRUE(view.header().IsComplete());
  EXPECT_EQ(view.connection_handle().Read(), 0x0004);
  EXPECT_EQ(view.sniff_max_interval().Read(), 0x0330);
  EXPECT_EQ(view.sniff_min_interval().Read(), 0x0190);
  EXPECT_EQ(view.sniff_attempt().Read(), 0x0004);
  EXPECT_EQ(view.sniff_timeout().Read(), 0x0001);
}
>>>>>>> 99ec7aae
}  // namespace
}  // namespace pw::bluetooth<|MERGE_RESOLUTION|>--- conflicted
+++ resolved
@@ -77,10 +77,6 @@
 // conditional bitfields. Let's add this to verify that the structure itself
 // doesn't get changed incorrectly and that emboss' size calculation matches
 // ours.
-<<<<<<< HEAD
-TEST(EmbossTest, CheckIsoHeaderSize) {
-  EXPECT_EQ(emboss::IsoDataFrameHeader::MaxSizeInBytes(), 12);
-=======
 TEST(EmbossTest, CheckIsoPacketSize) {
   std::array<uint8_t, 2048> buffer;
   const size_t kSduFragmentSize = 100;
@@ -149,7 +145,6 @@
   ASSERT_TRUE(view.IntrinsicSizeInBytes().Ok());
   EXPECT_EQ(static_cast<size_t>(view.IntrinsicSizeInBytes().Read()),
             view.hdr_size().Read() + kSduFragmentSize + 4);
->>>>>>> 99ec7aae
 }
 
 // Test and demonstrate various ways of reading opcodes.
@@ -267,8 +262,6 @@
             cpp23::to_underlying(emboss::EventCode::CONNECTION_REQUEST));
 }
 
-<<<<<<< HEAD
-=======
 TEST(EmbossTest, ReadCommandPayloadLength) {
   std::array<uint8_t, 8> hci_buffer = {
       0x4c, 0xfc, 0x05, 0x73, 0x86, 0x30, 0x00, 0x00};
@@ -386,6 +379,5 @@
   EXPECT_EQ(view.sniff_attempt().Read(), 0x0004);
   EXPECT_EQ(view.sniff_timeout().Read(), 0x0001);
 }
->>>>>>> 99ec7aae
 }  // namespace
 }  // namespace pw::bluetooth