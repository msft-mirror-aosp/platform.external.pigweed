# Copyright 2023 The Pigweed Authors
#
# Licensed under the Apache License, Version 2.0 (the "License"); you may not
# use this file except in compliance with the License. You may obtain a copy of
# the License at
#
#     https://www.apache.org/licenses/LICENSE-2.0
#
# Unless required by applicable law or agreed to in writing, software
# distributed under the License is distributed on an "AS IS" BASIS, WITHOUT
# WARRANTIES OR CONDITIONS OF ANY KIND, either express or implied. See the
# License for the specific language governing permissions and limitations under
# the License.

load("@bazel_skylib//rules:common_settings.bzl", "bool_flag")
load("@bazel_skylib//rules:copy_file.bzl", "copy_file")
load("@rules_cc//cc/toolchains:args.bzl", "cc_args")
load("@rules_cc//cc/toolchains:feature.bzl", "cc_feature")
load("@rules_cc//cc/toolchains:feature_constraint.bzl", "cc_feature_constraint")
load("@rules_cc//cc/toolchains:feature_set.bzl", "cc_feature_set")
load("@rules_cc//cc/toolchains:toolchain.bzl", "cc_toolchain")
load("//pw_toolchain/host_clang:paths.bzl", "LLVM_TOOLCHAIN")

package(default_visibility = ["//visibility:public"])

licenses(["notice"])

filegroup(name = "empty")

<<<<<<< HEAD
pw_cc_flag_set(
=======
cc_args(
    name = "link_with_lld",
    actions = ["@rules_cc//cc/toolchains/actions:link_actions"],
    args = ["-fuse-ld=lld"],
)

cc_args(
>>>>>>> 99ec7aae
    name = "macos_link_libs",
    actions = ["@rules_cc//cc/toolchains/actions:link_actions"],
    args = [
        # Force dropping the system libc++.
        "-nostdlib++",
        # Use libc++ provided by the toolchain.
        LLVM_TOOLCHAIN + "/lib/libc++.a",
    ],
    target_compatible_with = ["@platforms//os:macos"],
)

cc_args(
    name = "linux_link_libs",
    actions = ["@rules_cc//cc/toolchains/actions:link_actions"],
    args = [
        "-pthread",
        "-stdlib=libc++",
        "--rtlib=compiler-rt",
        "--unwindlib=libunwind",
    ],
    target_compatible_with = ["@platforms//os:linux"],
)

cc_args(
    name = "libtool_darwin_flags",
    actions = ["@rules_cc//cc/toolchains/actions:cpp_link_static_library"],
    args = ["-no_warning_for_no_symbols"],
)

# Thread safety warnings are only supported by Clang.
cc_args(
    name = "thread_safety_warnings",
    actions = [
        "@rules_cc//cc/toolchains/actions:c_compile_actions",
        "@rules_cc//cc/toolchains/actions:cpp_compile_actions",
    ],
    args = [
        "-Wthread-safety",
        "-D_LIBCPP_ENABLE_THREAD_SAFETY_ANNOTATIONS=1",
    ],
)

cc_args(
    name = "verbose_compiler_flags",
    actions = [
        "@rules_cc//cc/toolchains/actions:compile_actions",
        "@rules_cc//cc/toolchains/actions:link_actions",
    ],
    args = ["-v"],
)

# A feature that can be easily toggled to include extra compiler output to help
# debug things like include search path ordering and showing all the flags
# passed to the compiler.
#
# Add `--features=verbose_compiler_output` to your Bazel invocation to enable.
cc_feature(
    name = "verbose_compiler_output",
    args = [":verbose_compiler_flags"],
    feature_name = "verbose_compiler_output",
)

cc_args(
    name = "no_unknown_warning_option",
    actions = [
        "@rules_cc//cc/toolchains/actions:c_compile_actions",
        "@rules_cc//cc/toolchains/actions:cpp_compile_actions",
    ],
    args = [
        "-Wno-unknown-warning-option",
    ],
)

bool_flag(
    name = "asan",
    build_setting_default = False,
)

config_setting(
    name = "asan_enabled",
    flag_values = {
        ":asan": "true",
    },
)

cc_feature(
    name = "asan_feature",
    args = ["//pw_toolchain/cc/args:asan"],
    feature_name = "asan",
    requires_any_of = [":asan_constraint"],
)

cc_feature_set(
    name = "asan_constraint",
    # Rust uses the C++ linker, but not the C++ compiler, so we need to ensure
    # -fsanitize=address is not be specified during Rust linking.
    all_of = [":rules_rust_unsupported_feature"],
)

bool_flag(
    name = "ubsan",
    build_setting_default = False,
)

config_setting(
    name = "ubsan_enabled",
    flag_values = {
        ":ubsan": "true",
    },
)

cc_feature(
    name = "ubsan_feature",
    args = ["//pw_toolchain/cc/args:ubsan"],
    feature_name = "ubsan",
    requires_any_of = [":ubsan_constraint"],
)

cc_feature_set(
    name = "ubsan_constraint",
    # Rust uses the C++ linker, but not the C++ compiler, so we need to ensure
    # -fsanitize=undefined is not be specified during Rust linking.
    all_of = [":rules_rust_unsupported_feature"],
)

bool_flag(
    name = "tsan",
    build_setting_default = False,
)

config_setting(
    name = "tsan_enabled",
    flag_values = {
        ":tsan": "true",
    },
)

cc_feature(
    name = "tsan_feature",
    args = ["//pw_toolchain/cc/args:tsan"],
    feature_name = "tsan",
    requires_any_of = [":tsan_constraint"],
)

cc_feature_set(
    name = "tsan_constraint",
    # Rust uses the C++ linker, but not the C++ compiler, so we need to ensure
    # -fsanitize=undefined is not be specified during Rust linking.
    all_of = [":rules_rust_unsupported_feature"],
)

bool_flag(
    name = "fuzztest",
    build_setting_default = False,
)

config_setting(
    name = "fuzztest_enabled",
    flag_values = {
        ":fuzztest": "true",
    },
)

cc_feature(
    name = "fuzztest_feature",
    args = ["//pw_toolchain/cc/args:fuzztest"],
    feature_name = "fuzztest",
)

# This is a sentinel feature defined by rules_rust. It is by definition
# unsupported: rules_rust will disable this feature when linking Rust code.
cc_feature(
    name = "rules_rust_unsupported_feature",
    feature_name = "rules_rust_unsupported_feature",
)

# This is a sentinel feature defined by rules_go. It is by definition
# unsupported: rules_go will disable this feature when linking Go code.
cc_feature(
    name = "rules_go_unsupported_feature",
    feature_name = "rules_go_unsupported_feature",
)

cc_feature_constraint(
    name = "rules_go_constraint",

    # This constraint is saying "not not Golang" (yes Golang / only Golang).
    none_of = [":rules_go_unsupported_feature"],
)

# Golang doesn't link with PIE enabled. See pwbug.dev/347708308.
#
# We want to disable PIE only when we're *not* compiling Golang code.
cc_args(
    name = "no_pie_for_go_flags",
    actions = ["@rules_cc//cc/toolchains/actions:link_actions"],
    args = [
        "-no-pie",
    ],
    requires_any_of = [":rules_go_constraint"],
    target_compatible_with = ["@platforms//os:linux"],
)

cc_args(
    name = "silence_cgo_warnings",
    actions = [
        "@rules_cc//cc/toolchains/actions:compile_actions",
        "@rules_cc//cc/toolchains/actions:link_actions",
    ],
    args = ["-Wno-unused-parameter"],
    requires_any_of = [":rules_go_constraint"],
)

cc_feature(
    name = "supports_pic",
    overrides = "@rules_cc//cc/toolchains/features:supports_pic",
)

# Symlink to clangd, for user convenience.
copy_file(
    name = "copy_clangd",
    src = "@llvm_toolchain//:bin/clangd",
    out = "clangd",
    allow_symlink = True,
)

cc_toolchain(
    name = "host_toolchain",
    args = select({
        "@platforms//os:linux": [
            ":linux_link_libs",
            ":no_pie_for_go_flags",
            "@linux_sysroot//:sysroot",
        ],
        "@platforms//os:macos": [
            ":macos_link_libs",
            ":libtool_darwin_flags",
            "@macos_sysroot//:sysroot",
        ],
        "//conditions:default": [],
    }) + [
        ":thread_safety_warnings",
<<<<<<< HEAD
        "@pw_toolchain//flag_sets:debugging",
        "@pw_toolchain//flag_sets:reduced_size",
        "@pw_toolchain//flag_sets:no_canonical_prefixes",
        "@pw_toolchain//flag_sets:no_rtti",
        "@pw_toolchain//flag_sets:wno_register",
        "@pw_toolchain//flag_sets:wnon_virtual_dtor",
        "//pw_toolchain/cc:common_warnings",
        "//pw_toolchain/cc:color_diagnostics",
=======
        ":link_with_lld",
        "//pw_toolchain/cc/args:debugging",
        "//pw_toolchain/cc/args:reduced_size",
        "//pw_toolchain/cc/args:no_canonical_prefixes",
        "//pw_toolchain/cc/args:no_rtti",
        "//pw_toolchain/cc/args:wno_register",
        "//pw_toolchain/cc/args:wnon_virtual_dtor",
        "//pw_toolchain/cc/args:common_warnings",
        "//pw_toolchain/cc/args:color_diagnostics",
>>>>>>> 99ec7aae
        # Must go after the general warnings that are enabled.
        ":silence_cgo_warnings",
    ] + select({
        "//pw_build:kythe": [":no_unknown_warning_option"],
        "//conditions:default": [],
    }),
    enabled_features = [
        "@rules_cc//cc/toolchains/args:experimental_replace_legacy_action_config_features",
        ":supports_pic",
        ":rules_go_unsupported_feature",
        ":rules_rust_unsupported_feature",
        "//pw_toolchain/cc/capability:compiler_is_clang",
        "//pw_toolchain/cc/capability:linker_is_clang",
    ] + select({
        ":asan_enabled": [":asan_feature"],
        "//conditions:default": [],
    }) + select({
        ":ubsan_enabled": [":ubsan_feature"],
        "//conditions:default": [],
    }) + select({
        ":tsan_enabled": [":tsan_feature"],
        "//conditions:default": [],
    }) + select({
        "//pw_toolchain/cc:c++17_enabled": ["//pw_toolchain/cc/args:c++17_feature"],
        "//conditions:default": [],
    }) + select({
        "//pw_toolchain/cc:c++20_enabled": ["//pw_toolchain/cc/args:c++20_feature"],
        "//conditions:default": [],
    }) + select({
        ":fuzztest_enabled": [":fuzztest_feature"],
        "//conditions:default": [],
    }),
    known_features = [
        "@rules_cc//cc/toolchains/args:experimental_replace_legacy_action_config_features",
        ":asan_feature",
        ":ubsan_feature",
        ":tsan_feature",
        ":verbose_compiler_output",
        ":rules_rust_unsupported_feature",
        ":supports_pic",
        "//pw_toolchain/cc/args:c++17_feature",
        "//pw_toolchain/cc/args:c++20_feature",
        "//pw_toolchain/cc/capability:compiler_is_clang",
        "//pw_toolchain/cc/capability:linker_is_clang",
    ],
    tool_map = "@llvm_toolchain//:all_tools",
)

toolchain(
    name = "host_cc_toolchain_linux",
    exec_compatible_with = [
        "@platforms//os:linux",
    ],
    target_compatible_with = [
        "@platforms//os:linux",
    ],
    toolchain = ":host_toolchain",
    toolchain_type = "@bazel_tools//tools/cpp:toolchain_type",
)

toolchain(
    name = "host_cc_toolchain_macos",
    exec_compatible_with = [
        "@platforms//os:macos",
    ],
    target_compatible_with = [
        "@platforms//os:macos",
    ],
    toolchain = ":host_toolchain",
    toolchain_type = "@bazel_tools//tools/cpp:toolchain_type",
)<|MERGE_RESOLUTION|>--- conflicted
+++ resolved
@@ -27,9 +27,6 @@
 
 filegroup(name = "empty")
 
-<<<<<<< HEAD
-pw_cc_flag_set(
-=======
 cc_args(
     name = "link_with_lld",
     actions = ["@rules_cc//cc/toolchains/actions:link_actions"],
@@ -37,7 +34,6 @@
 )
 
 cc_args(
->>>>>>> 99ec7aae
     name = "macos_link_libs",
     actions = ["@rules_cc//cc/toolchains/actions:link_actions"],
     args = [
@@ -280,16 +276,6 @@
         "//conditions:default": [],
     }) + [
         ":thread_safety_warnings",
-<<<<<<< HEAD
-        "@pw_toolchain//flag_sets:debugging",
-        "@pw_toolchain//flag_sets:reduced_size",
-        "@pw_toolchain//flag_sets:no_canonical_prefixes",
-        "@pw_toolchain//flag_sets:no_rtti",
-        "@pw_toolchain//flag_sets:wno_register",
-        "@pw_toolchain//flag_sets:wnon_virtual_dtor",
-        "//pw_toolchain/cc:common_warnings",
-        "//pw_toolchain/cc:color_diagnostics",
-=======
         ":link_with_lld",
         "//pw_toolchain/cc/args:debugging",
         "//pw_toolchain/cc/args:reduced_size",
@@ -299,7 +285,6 @@
         "//pw_toolchain/cc/args:wnon_virtual_dtor",
         "//pw_toolchain/cc/args:common_warnings",
         "//pw_toolchain/cc/args:color_diagnostics",
->>>>>>> 99ec7aae
         # Must go after the general warnings that are enabled.
         ":silence_cgo_warnings",
     ] + select({
