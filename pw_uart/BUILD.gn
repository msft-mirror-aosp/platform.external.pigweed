# Copyright 2023 The Pigweed Authors
#
# Licensed under the Apache License, Version 2.0 (the "License"); you may not
# use this file except in compliance with the License. You may obtain a copy of
# the License at
#
#     https://www.apache.org/licenses/LICENSE-2.0
#
# Unless required by applicable law or agreed to in writing, software
# distributed under the License is distributed on an "AS IS" BASIS, WITHOUT
# WARRANTIES OR CONDITIONS OF ANY KIND, either express or implied. See the
# License for the specific language governing permissions and limitations under
# the License.

import("//build_overrides/pigweed.gni")
import("$dir_pw_chrono/backend.gni")
import("$dir_pw_docgen/docs.gni")
import("$dir_pw_sync/backend.gni")
import("$dir_pw_thread/backend.gni")
import("$dir_pw_unit_test/test.gni")

config("public_include_path") {
  include_dirs = [ "public" ]
}

pw_test_group("tests") {
  tests = [
    ":blocking_adapter_test",
    ":stream_test",
    ":uart_non_blocking_test",
    ":uart_test",
  ]
}

pw_source_set("uart_base") {
  public_configs = [ ":public_include_path" ]
  public = [ "public/pw_uart/uart_base.h" ]
  public_deps = [ "$dir_pw_status" ]
}

pw_source_set("uart") {
  public_configs = [ ":public_include_path" ]
  public = [ "public/pw_uart/uart.h" ]
  public_deps = [
    ":uart_base",
    "$dir_pw_assert",
    "$dir_pw_bytes",
    "$dir_pw_chrono:system_clock",
    "$dir_pw_span",
    "$dir_pw_status",
  ]
}

pw_source_set("uart_non_blocking") {
  public_configs = [ ":public_include_path" ]
  public = [ "public/pw_uart/uart_non_blocking.h" ]
  public_deps = [
    ":uart_base",
    "$dir_pw_assert",
    "$dir_pw_bytes",
    "$dir_pw_function",
    "$dir_pw_span",
    "$dir_pw_status",
  ]
}

pw_source_set("blocking_adapter") {
  public_configs = [ ":public_include_path" ]
  sources = [ "blocking_adapter.cc" ]
  public = [ "public/pw_uart/blocking_adapter.h" ]
  public_deps = [
    ":uart",
    ":uart_non_blocking",
    "$dir_pw_assert",
    "$dir_pw_log",
    "$dir_pw_status",
    "$dir_pw_sync:timed_thread_notification",
  ]
}

pw_source_set("stream") {
  public_configs = [ ":public_include_path" ]
  public = [ "public/pw_uart/stream.h" ]
  public_deps = [
    ":uart",
    "$dir_pw_stream",
  ]
}

pw_test("uart_test") {
  enable_if = pw_chrono_SYSTEM_CLOCK_BACKEND != ""
  sources = [ "uart_test.cc" ]
  deps = [ ":uart" ]
}

pw_test("uart_non_blocking_test") {
  enable_if = pw_chrono_SYSTEM_CLOCK_BACKEND != ""
  sources = [ "uart_non_blocking_test.cc" ]
  deps = [ ":uart_non_blocking" ]
}

pw_test("blocking_adapter_test") {
  enable_if =
      pw_sync_BINARY_SEMAPHORE_BACKEND != "" && pw_sync_MUTEX_BACKEND != "" &&
      pw_chrono_SYSTEM_CLOCK_BACKEND != "" &&
      pw_thread_TEST_THREAD_CONTEXT_BACKEND != ""
  sources = [ "blocking_adapter_test.cc" ]
  deps = [
    ":blocking_adapter",
    "$dir_pw_assert",
    "$dir_pw_bytes",
    "$dir_pw_log",
    "$dir_pw_sync:lock_annotations",
    "$dir_pw_sync:mutex",
    "$dir_pw_sync:timed_thread_notification",
    "$dir_pw_thread:test_thread_context",
    "$dir_pw_thread:thread",
    "$dir_pw_unit_test",
    "$dir_pw_work_queue",
  ]
}

pw_test("stream_test") {
  enable_if = pw_chrono_SYSTEM_CLOCK_BACKEND != ""
  sources = [ "stream_test.cc" ]
  deps = [ ":stream" ]
}

pw_doc_group("docs") {
<<<<<<< HEAD
  inputs = [ "public/pw_uart/uart.h" ]
  sources = [ "docs.rst" ]
=======
  inputs = [
    "public/pw_uart/uart.h",
    "public/pw_uart/uart_non_blocking.h",
  ]
  sources = [
    "backends.rst",
    "docs.rst",
  ]
>>>>>>> 99ec7aae
}<|MERGE_RESOLUTION|>--- conflicted
+++ resolved
@@ -127,10 +127,6 @@
 }
 
 pw_doc_group("docs") {
-<<<<<<< HEAD
-  inputs = [ "public/pw_uart/uart.h" ]
-  sources = [ "docs.rst" ]
-=======
   inputs = [
     "public/pw_uart/uart.h",
     "public/pw_uart/uart_non_blocking.h",
@@ -139,5 +135,4 @@
     "backends.rst",
     "docs.rst",
   ]
->>>>>>> 99ec7aae
 }